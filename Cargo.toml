[package]
edition = "2021"
name = "squirrel"
version = "0.1.0"

# See more keys and their definitions at https://doc.rust-lang.org/cargo/reference/manifest.html

[lib]
crate-type = ["cdylib", "rlib"]

[dependencies]
<<<<<<< HEAD
tracing-log = { version = "0.1", features = ["env_logger"] }
winit = "0.29"
wgpu = "0.19"
pollster = "0.3.0"

[target.'cfg(target_arch = "wasm32")'.dependencies]
console_error_panic_hook = "0.1.7"
console_log = "1.0"
wgpu = { version = "0.19", features = ["webgl"] }
wasm-bindgen = "0.2"
wasm-bindgen-futures = "0.4"
web-sys = { version = "0.3", features = ["Document", "Window", "Element"] }
=======
cfg-if = "1"
pollster = "0.3"
raw-window-handle = "0.6"
tracing-log = {version = "0.1", features = ["env_logger"]}
wgpu = "0.18"
winit = {version = "0.28.7", features = ["android-native-activity"]}

[target.'cfg(target_arch = "wasm32")'.dependencies]
console_error_panic_hook = "0.1"
console_log = "1.0"
wasm-bindgen = "0.2"
wasm-bindgen-futures = "0.4"
web-sys = {version = "0.3", features = [
  "Document",
  "Window",
  "Element",
]}
wgpu = {version = "0.18", features = ["webgl"]}
>>>>>>> 0a1a4fce
<|MERGE_RESOLUTION|>--- conflicted
+++ resolved
@@ -9,7 +9,6 @@
 crate-type = ["cdylib", "rlib"]
 
 [dependencies]
-<<<<<<< HEAD
 tracing-log = { version = "0.1", features = ["env_logger"] }
 winit = "0.29"
 wgpu = "0.19"
@@ -21,24 +20,4 @@
 wgpu = { version = "0.19", features = ["webgl"] }
 wasm-bindgen = "0.2"
 wasm-bindgen-futures = "0.4"
-web-sys = { version = "0.3", features = ["Document", "Window", "Element"] }
-=======
-cfg-if = "1"
-pollster = "0.3"
-raw-window-handle = "0.6"
-tracing-log = {version = "0.1", features = ["env_logger"]}
-wgpu = "0.18"
-winit = {version = "0.28.7", features = ["android-native-activity"]}
-
-[target.'cfg(target_arch = "wasm32")'.dependencies]
-console_error_panic_hook = "0.1"
-console_log = "1.0"
-wasm-bindgen = "0.2"
-wasm-bindgen-futures = "0.4"
-web-sys = {version = "0.3", features = [
-  "Document",
-  "Window",
-  "Element",
-]}
-wgpu = {version = "0.18", features = ["webgl"]}
->>>>>>> 0a1a4fce
+web-sys = { version = "0.3", features = ["Document", "Window", "Element"] }